filter {
    if "process_syslog" in [tags] {
        if [syslog_program] == "milter-greylist" {
            grok {
                # t2ALS3rj016380: skipping greylist because address 1.2.3.4 is whitelisted, (from=<user1@host.tld>, rcpt=<user2@host.tld>, addr=remote.hostname.tld[1.2.3.4]) ACL 180
                # t2ALZsnw019147: skipping greylist because sender is SPF-compliant, (from=<user1@host.tld>, rcpt=<user2@host.tld>, addr=remote.hostname.tld[1.2.3.4]) ACL 192
                # t2ALnwej024858: skipping greylist because sender <user1@host.tld> is whitelisted, (from=<user1@host.tld>, rcpt=<user2@host.tld>, addr=remote.hostname.tld[1.2.3.4]) ACL 175
                # t2ALicGZ021704: skipping greylist because recipient <user2@host.tld> is whitelisted, (from=<user@host.tld>, rcpt=<user2@host.tld>, addr=remote.hostname.tld[1.2.3.4]) ACL 177
                patterns_dir => "/usr/local/sof-elk/grok-patterns"
                match => [ "message", "^%{WORD:smtp_qid}: skipping greylist because %{GREEDYDATA:gl_skipreason}, \(%{GREEDYDATA:smtp_remainder}\) ACL %{INT:gl_acl}" ]

                add_tag => [ "parse_done", "got_greylist_wl" ]
                tag_on_failure => [ "gpfail_gl1" ]
            }

            if !("parse_done" in [tags]) {
                grok {
                    # t2ALh2Bv021403: addr remote.hostname.tld[1.2.3.4] from <user1@host.tld> to <user2@host.tld> delayed for 00:15:00 (ACL 190)
                    patterns_dir => "/usr/local/sof-elk/grok-patterns"
                    match => [ "message", "^%{NOTCOLON:smtp_qid}: addr \[?%{IPORHOST:gl_host}\]?\[%{IP:gl_srcip}\] from <%{EMAILADDRESS:gl_from}> to <%{EMAILADDRESS:gl_to}> delayed for %{HMS:gl_delaytime} \(ACL %{INT:gl_acl}\)" ]

                    add_tag => [ "parse_done", "got_greylist_delay" ]
                    tag_on_failure => [ "gpfail_gl2" ]
                }
            }

            if !("parse_done" in [tags]) {
                grok {
                    # t2AKFcYV005465: addr 1.2.3.4 from <user1@host.tld> rcpt <user2@host.tld>: autowhitelisted for another 48:00:00
                    patterns_dir => "/usr/local/sof-elk/grok-patterns"
                    match => [ "message", "^%{NOTCOLON:smtp_qid}: addr %{IP:gl_srcip} from <%{EMAILADDRESS:gl_from}> rcpt <%{EMAILADDRESS:gl_to}>: autowhitelisted for another %{HMS:gl_allowtime}" ]

                    add_tag => [ "parse_done", "got_greylist_auto_wl" ]
                    tag_on_failure => [ "gpfail_gl3" ]
                }
            }

            if !("parse_done" in [tags]) {
                grok {
                    # User user2@host.tld authenticated, bypassing greylisting
                    patterns_dir => "/usr/local/sof-elk/grok-patterns"
                    match => [ "message", "^User %{EMAILADDRESS:gl_sender} authenticated, bypassing greylisting" ]

                    add_tag => [ "parse_done", "got_greylist_auth" ]
                    tag_on_failure => [ "gpfail_gl4" ]
                }
            }

            # remove "gpfail_gl*" tags if "parse_done" tag also present
            if "parse_done" in [tags] {
                mutate {
                    remove_tag => [ "gpfail_gl1", "gpfail_gl2", "gpfail_gl3", "gpfail_gl4" ]
                }
            }

            # parse smtp_remainder if present
            if [smtp_remainder] {
                kv {
                    prefix => "gl_"
                    trim => "<>"
                    field_split => ","
                    trimkey => " ()"
                }

                # should only have gl_from, gl_rcpt, gl_addr fields
                if [gl_addr] {
                    grok {
                        patterns_dir => "/usr/local/sof-elk/grok-patterns"
<<<<<<< HEAD
                        match => [ "message", "%{HOST:gl_host}\[%{IP:gl_srcip}\]" ]
=======
                        match => [ "message", "%{HOSTNAME:gl_host}\[%{IP:gl_srcip}\]" ]
>>>>>>> f30c8717
                        tag_on_failure => [ "gpfail_gl5" ]
                    }
                    mutate {
                        remove_field => [ "gl_addr" ]
                    }
                }
                mutate {
                    remove_field => [ "smtp_remainder" ]
                }
            }

            # if the gl_host and gl_srcip fields are the same, remove gl_host
            if [gl_host] == [gl_srcip] {
                mutate {
                    remove_field => [ "gl_host" ]
                }
            }

            # handle IPs and populate [ips] list
            if [gl_srcip] {
                geoip {
                    database => "/usr/local/share/GeoIP/GeoIPASNum.dat"
                    source => "[gl_srcip]"
                    target => "[gl_srcgeo]"
                }
                geoip {
                    database => "/usr/local/share/GeoIP/GeoLiteCity.dat"
                    source => "[gl_srcip]"
                    target => "[gl_srcgeo]"
                }

                mutate {
                    add_field => { "ips" => "%{gl_srcip}" }
                }
            }
        }
    }
}<|MERGE_RESOLUTION|>--- conflicted
+++ resolved
@@ -66,11 +66,7 @@
                 if [gl_addr] {
                     grok {
                         patterns_dir => "/usr/local/sof-elk/grok-patterns"
-<<<<<<< HEAD
-                        match => [ "message", "%{HOST:gl_host}\[%{IP:gl_srcip}\]" ]
-=======
                         match => [ "message", "%{HOSTNAME:gl_host}\[%{IP:gl_srcip}\]" ]
->>>>>>> f30c8717
                         tag_on_failure => [ "gpfail_gl5" ]
                     }
                     mutate {
