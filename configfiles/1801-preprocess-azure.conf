--- conflicted
+++ resolved
@@ -1,9 +1,5 @@
 # SOF-ELK® Configuration File
-<<<<<<< HEAD
-# (C)2023 Lewes Technology Consulting, LLC
-=======
 # (C)2024 Lewes Technology Consulting, LLC
->>>>>>> 1ef6841d
 #
 # This file parses CSV-formatted Azure linux syslog logs
 # At this time, the only known CSV logs from Azure that will be handled are of this type
