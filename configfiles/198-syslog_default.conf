--- conflicted
+++ resolved
@@ -3,11 +3,7 @@
     if "process_syslog" in [tags] and !("parse_done" in [tags]) {
         grok {
             patterns_dir => "/usr/local/sof-elk/grok-patterns"
-<<<<<<< HEAD
-            match => [ "message", "(?:\[%{BASE10NUM:ipt_uptime}\]%{SPACE})?%{IPTABLES}" ]
-=======
             match => [ "message", "(?:\[%{BASE10NUM:ipt_uptime:float}\]%{SPACE})?%{IPTABLES}" ]
->>>>>>> f30c8717
             add_tag => [ "got_iptables", "parse_done" ]
             tag_on_failure => [ "_defaultparse" ]
         }
