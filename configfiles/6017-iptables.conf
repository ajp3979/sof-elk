--- conflicted
+++ resolved
@@ -15,17 +15,11 @@
       tag_on_failure => [ "_defaultparse" ]
     }
   }
-<<<<<<< HEAD
-  if "got_iptables" in [tags] {
-    mutate {
-      convert => { "uptime" => "float" }
-=======
   if "[iptables][uptime]" in [tags] {
     mutate {
       convert => { "[iptables][uptime]" => "float" }
       lowercase => [ "[network][transport]" ]
       copy => { "[source][bytes]" => "[network][bytes]" }
->>>>>>> 8708da62
     }
   }
 }