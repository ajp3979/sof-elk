# SOF-ELK® Configuration File
# (C)2024 Lewes Technology Consulting, LLC
#
# This file parses JSON-formatted AWS logs

filter {
  if [labels][type] == "aws" {
    date {
      match => [ "[raw][eventTime]", "ISO8601" ]
    }

    mutate {
      rename => {
<<<<<<< HEAD
        "[raw][eventName]" => "event_name"
        "[raw][eventSource]" => "event_source"
        "[raw][awsRegion]" => "aws_region"
        "[raw][sourceIPAddress]" => "source_host"
        "[raw][requestID]" => "request_guid"
        "[raw][errorCode]" => "error_code"
        "[raw][errorMessage]" => "error_message"
        "[raw][eventID]" => "event_guid"
        "[raw][eventType]" => "event_type"
        "[raw][additionalEventData][bytesTransferredIn]" => "bytes_in"
        "[raw][additionalEventData][bytesTransferredOut]" => "bytes_out"
        "[raw][userIdentity][accessKeyId]" => "access_key_id"
        "[raw][userIdentity][type]" => "user_type"
        "[raw][userIdentity][arn]" => "arn"
        "[raw][userIdentity][userName]" => "username"
        "[raw][userIdentity][sessionContext]" => "raw_session_context"
        "[raw][requestParameters][bucketName]" => "bucket_name"
        "[raw][requestParameters][Host]" => "hostname"
        "[raw][requestParameters][instanceType]" => "instance_type"
        "[raw][requestParameters][instancesSet][items][0][instanceId]" => "instance_id"
        "[raw][requestParameters][instancesSet][items][0][imageId]" => "image_id"
        "[raw][requestParameters][instancesSet][items][0][keyName]" => "key_name"
        "[raw][responseElements]" => "raw_response_elements"
        "[raw][resources][0][ARN]" => "aws_resource_name"
        "[raw][resources][0][type]" => "aws_resource_type"
        "[raw][userAgent]" => "useragent"
=======
        "[raw][eventName]" => "[aws][cloudtrail][event_name]"
        "[raw][eventSource]" => "[aws][cloudtrail][event_source]"
        "[raw][awsRegion]" => "[cloud][region]"
        "[raw][sourceIPAddress]" => "[source][address]"
        "[raw][requestID]" => "[aws][cloudtrail][request_id]"
        "[raw][eventID]" => "[aws][cloudtrail][shared_event_id]"
        "[raw][eventType]" => "[aws][cloudtrail][event_type]"
        "[raw][additionalEventData][bytesTransferredIn]" => "[source][bytes]"
        "[raw][additionalEventData][bytesTransferredOut]" => "[destination][bytes]"
        "[raw][userIdentity][accessKeyId]" => "[aws][cloudtrail][user_identity][access_key_id]"
        "[raw][userIdentity][type]" => "[aws][cloudtrail][user_identity][type]"
        "[raw][userIdentity][arn]" => "[aws][cloudtrail][user_identity][arn]"
        "[raw][userIdentity][userName]" => "[user][name]"
        "[raw][requestParameters][bucketName]" => "[aws][cloudtrail][request_parameters][bucket_name]"
        "[raw][requestParameters][Host]" => "[host][hostname]"
        "[raw][requestParameters][instanceType]" => "[aws][cloudtrail][request_parameters][instance_type]"
        "[raw][requestParameters][instancesSet][items][0][instanceId]" => "[aws][cloudtrail][request_parameters][instance_id]"
        "[raw][requestParameters][instancesSet][items][0][imageId]" => "[aws][cloudtrail][request_parameters][image_id]"
        "[raw][requestParameters][instancesSet][items][0][keyName]" => "[aws][cloudtrail][request_parameters][key_name]"
        "[raw][resources][0][ARN]" => "[aws][cloudtrail][resources][arn]"
        "[raw][resources][0][type]" => "[aws][cloudtrail][resources][type]"
        "[raw][userAgent]" => "[user_agent][original]"
        "[raw][errorCode]" => "[aws][cloudtrail][error_code]"
        "[raw][errorMessage]" => "[aws][cloudtrail][error_message]"
>>>>>>> 8708da62
      }
      add_tag => [ "aws_log" ]
    }

    # renaming these in a separate mutate{} stanza so any other fields are already separated out above
    mutate {
      rename => {
        "[raw][userIdentity][sessionContext]" => "[aws][cloudtrail][user_identity][session_context]"
        "[raw][requestParameters]" => "[aws][cloudtrail][flattened][request_parameters]"
        "[raw][responseElements]" => "[aws][cloudtrail][flattened][response_elements]"
        "[raw][additionalEventData]" => "[aws][cloudtrail][flattened][additional_eventdata]"
      }
    }

    json_encode {
      source => "[aws][cloudtrail][flattened][request_parameters]"
    }
    if [aws][cloudtrail][flattened][request_parameters] == "null" or [aws][cloudtrail][flattened][request_parameters] == "{}" {
      mutate {
        remove_field => [ "[aws][cloudtrail][flattened][request_parameters]" ]
      }
    }
    json_encode {
      source => "[aws][cloudtrail][flattened][response_elements]"
    }
    if [aws][cloudtrail][flattened][response_elements] == "null" or [aws][cloudtrail][flattened][response_elements] == "{}" {
      mutate {
        remove_field => [ "[aws][cloudtrail][flattened][response_elements]" ]
      }
    }
    json_encode {
      source => "[aws][cloudtrail][user_identity][session_context]"
    }
    if [aws][cloudtrail][user_identity][session_context] == "null" or [aws][cloudtrail][user_identity][session_context] == "{}" {
      mutate {
        remove_field => [ "[aws][cloudtrail][user_identity][session_context]" ]
      }
    }

    # if the [source][address] field is an IP address, create a new source.ip with the same content
    grok {
      patterns_dir => [ "/usr/local/sof-elk/grok-patterns" ]
      match => [ "[source][address]", "^%{IP:[source][ip]}$" ]
      tag_on_failure => [ ]
    }

    # remove remaining fields
    mutate {
      remove_field => [ "raw" ]
    }
  }
}<|MERGE_RESOLUTION|>--- conflicted
+++ resolved
@@ -11,34 +11,6 @@
 
     mutate {
       rename => {
-<<<<<<< HEAD
-        "[raw][eventName]" => "event_name"
-        "[raw][eventSource]" => "event_source"
-        "[raw][awsRegion]" => "aws_region"
-        "[raw][sourceIPAddress]" => "source_host"
-        "[raw][requestID]" => "request_guid"
-        "[raw][errorCode]" => "error_code"
-        "[raw][errorMessage]" => "error_message"
-        "[raw][eventID]" => "event_guid"
-        "[raw][eventType]" => "event_type"
-        "[raw][additionalEventData][bytesTransferredIn]" => "bytes_in"
-        "[raw][additionalEventData][bytesTransferredOut]" => "bytes_out"
-        "[raw][userIdentity][accessKeyId]" => "access_key_id"
-        "[raw][userIdentity][type]" => "user_type"
-        "[raw][userIdentity][arn]" => "arn"
-        "[raw][userIdentity][userName]" => "username"
-        "[raw][userIdentity][sessionContext]" => "raw_session_context"
-        "[raw][requestParameters][bucketName]" => "bucket_name"
-        "[raw][requestParameters][Host]" => "hostname"
-        "[raw][requestParameters][instanceType]" => "instance_type"
-        "[raw][requestParameters][instancesSet][items][0][instanceId]" => "instance_id"
-        "[raw][requestParameters][instancesSet][items][0][imageId]" => "image_id"
-        "[raw][requestParameters][instancesSet][items][0][keyName]" => "key_name"
-        "[raw][responseElements]" => "raw_response_elements"
-        "[raw][resources][0][ARN]" => "aws_resource_name"
-        "[raw][resources][0][type]" => "aws_resource_type"
-        "[raw][userAgent]" => "useragent"
-=======
         "[raw][eventName]" => "[aws][cloudtrail][event_name]"
         "[raw][eventSource]" => "[aws][cloudtrail][event_source]"
         "[raw][awsRegion]" => "[cloud][region]"
@@ -63,7 +35,6 @@
         "[raw][userAgent]" => "[user_agent][original]"
         "[raw][errorCode]" => "[aws][cloudtrail][error_code]"
         "[raw][errorMessage]" => "[aws][cloudtrail][error_message]"
->>>>>>> 8708da62
       }
       add_tag => [ "aws_log" ]
     }
