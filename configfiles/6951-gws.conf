--- conflicted
+++ resolved
@@ -4,11 +4,7 @@
 # This file parses JSON-formatted Google Workspace logs exported by the
 #   Google Workspace Log Collection tool
 #   See: https://github.com/dlcowen/sansfor509/blob/main/GWS/gws-log-collection/
-<<<<<<< HEAD
-# Gmail activty and message logs are exported from the GWS web console and
-=======
 # Gmail activity and message logs are exported from the GWS web console and
->>>>>>> 8708da62
 #   converted with the csv2json.py script included with this repository
 #   load with csv2json.py -r source.csv -w /logstash/gws/destination.json -t gws_gmail
 #   (path must be /logstash/gws/, filename must be *.json, and tag must be gws_gmail)
@@ -153,74 +149,6 @@
         }
       }
 
-<<<<<<< HEAD
-    } else if [application_name] == "chat" {
-      mutate {
-        rename => {
-          "[raw][actor][email]" => "username"
-          "[raw][events][type]" => "event_type"
-          "[raw][events][name]" => "event_name"
-
-          "[raw][event_parameters]" => "event_parameters"
-        }
-
-        add_tag => [ "gws_chat" ]
-      }
-
-    # Google Groups Enterprise
-    # see: ttps://developers.google.com/admin-sdk/reports/v1/appendix/activity/groups-enterprise
-    } else if [application_name] == "groups_enterprise" {
-      mutate {
-        rename => {
-          "[raw][actor][email]" => "username"
-          "[raw][events][type]" => "event_type"
-          "[raw][events][name]" => "event_name"
-
-          "[raw][event_parameters]" => "event_parameters"
-        }
-
-        add_tag => [ "gws_groups" ]
-      }
-
-    # Gmail log events and Gmail messages
-    # see https://support.google.com/a/answer/11479100 and https://support.google.com/a/answer/11479989, respectively
-    } else if "gws_gmail" in [tags] {
-      mutate {
-        rename => {
-          "[raw][event]" => "event_type"
-          "[raw][message_id]" => "message_id"
-          "[raw][subject]" => "subject"
-          "[raw][source_ip]" => "source_ip"
-          "[raw][traffic_source]" => "traffic_source"
-          "[raw][from_header_address]" => "sender_email"
-          "[raw][to_envelope]" => "recipient_email"
-          "[raw][owner]" => "username"
-          "[raw][from_header_name]" => "sender_name"
-          "[raw][spam_classification]" => "spam_classification"
-          "[raw][spam_classification_reason]" => "spam_classification_reason"
-          "[raw][target_link_url]" => "target_link_url"
-          "[raw][attachment_hash]" => "attachment_hash"
-          "[raw][attachment_name]" => "attachment_name"
-          "[raw][attachment_malware_family]" => "attachment_malware_family"
-          "[raw][target_attachment_hash]" => "target_attachment_hash"
-          "[raw][target_attachment_name]" => "target_attachment_name"
-          "[raw][target_attachment_malware_family]" => "target_attachment_malware_family"
-          "[raw][link_domain]" => "link_domain"
-          "[raw][sender]" => "sender_email"
-          "[raw][recipient]" => "recipient_email"
-          "[raw][label]" => "label"
-          "[raw][bcc]" => "bcc_email"
-          "[raw][cc]" => "cc_email"
-          "[raw][message_size]" => "message_size"
-        }
-      }
-
-      # if there are multiple attachments, links, and/or labels, they are in comma-separated lists
-      if [attachment_hash] {
-        mutate {
-          gsub => [ "[attachment_hash]", ", ", "," ]
-          split => { "[attachment_hash]" => "," }
-=======
     } else if [google_workspace][id][application][name] == "chat" {
       mutate {
         rename => {
@@ -229,7 +157,6 @@
           "[raw][events][name]" => "[google_workspace][event][name]"
 
           "[raw][event_parameters]" => "[google_workspace][chat][event_parameters]"
->>>>>>> 8708da62
         }
 
         add_tag => [ "gws_chat" ]
@@ -298,9 +225,6 @@
           split => { "[email][attachments][file][name]" => "," }
         }
       }
-<<<<<<< HEAD
-      if [label] {
-=======
       if [email][attachments][malware_family] {
         mutate {
           gsub => [ "[email][attachments][malware_family]", ", ", "," ]
@@ -308,20 +232,11 @@
         }
       }
       if [email][link_domain] {
->>>>>>> 8708da62
         mutate {
           gsub => [ "[email][link_domain]", ", ", "," ]
           split => { "[email][link_domain]" => "," }
         }
       }
-<<<<<<< HEAD
-    }
- 
-    # remove angle brackets from the message id
-    if [message_id] {
-      mutate {
-        gsub => [ "message_id", "[<>]", "" ]
-=======
       if [email][label] {
         mutate {
           gsub => [ "[email][label]", ", ", "," ]
@@ -334,7 +249,6 @@
     if [email][message_id] {
       mutate {
         gsub => [ "[email][message_id]", "[<>]", "" ]
->>>>>>> 8708da62
       }
     }
 
