# SOF-ELK Configuration File
# (C)2016 Lewes Technology Consulting, LLC
#
# This file contains outputs to Elasticsearch 

output {
<<<<<<< HEAD

    # NetFlow records
    if [type] == "netflow" or [type] == "archive-netflow" {
=======
    if "process_timelineplaso" in [tags] {
        elasticsearch {
            index => "timelineplaso-out"
            template => "/usr/local/sof-elk/lib/elasticsearch-timelineplaso-template.json"
            template_name => "timeline"
            template_overwrite => true
        }
    } else if [type] == "netflow" or [type] == "archive-netflow" {
>>>>>>> e31b120f
        elasticsearch {
            index => "netflow-%{+YYYY.MM.dd}"
            template => "/usr/local/sof-elk/lib/elasticsearch-netflow-template.json"
            template_name => "netflow"
            template_overwrite => true
        }

    # HTTP access log messages
    } else if [type] == "httpdlog" {
        elasticsearch {
            index => "httpdlog-%{+YYYY.MM.dd}"
            template => "/usr/local/sof-elk/lib/elasticsearch-httpdlog-template.json"
            template_name => "httpdlog"
            template_overwrite => true
        }

    # syslog messages
    } else if "process_syslog" in [tags] or [type] == "passivedns" or [type] == "archive-passivedns" {
        elasticsearch {
            index => "syslog-%{+YYYY.MM.dd}"
            template => "/usr/local/sof-elk/lib/elasticsearch-syslog-template.json"
            template_name => "syslog"
            template_overwrite => true
        }

    # all other messages - which should *not* happen in SOF-ELK
    } else {
        elasticsearch {
            index => "logstash-%{+YYYY.MM.dd}"
        }
    }
}<|MERGE_RESOLUTION|>--- conflicted
+++ resolved
@@ -4,20 +4,18 @@
 # This file contains outputs to Elasticsearch 
 
 output {
-<<<<<<< HEAD
+
+    # syslog messages
+    if "process_syslog" in [tags] or [type] == "passivedns" or [type] == "archive-passivedns" {
+        elasticsearch {
+            index => "syslog-%{+YYYY.MM.dd}"
+            template => "/usr/local/sof-elk/lib/elasticsearch-syslog-template.json"
+            template_name => "syslog"
+            template_overwrite => true
+        }
 
     # NetFlow records
-    if [type] == "netflow" or [type] == "archive-netflow" {
-=======
-    if "process_timelineplaso" in [tags] {
-        elasticsearch {
-            index => "timelineplaso-out"
-            template => "/usr/local/sof-elk/lib/elasticsearch-timelineplaso-template.json"
-            template_name => "timeline"
-            template_overwrite => true
-        }
     } else if [type] == "netflow" or [type] == "archive-netflow" {
->>>>>>> e31b120f
         elasticsearch {
             index => "netflow-%{+YYYY.MM.dd}"
             template => "/usr/local/sof-elk/lib/elasticsearch-netflow-template.json"
@@ -34,12 +32,12 @@
             template_overwrite => true
         }
 
-    # syslog messages
-    } else if "process_syslog" in [tags] or [type] == "passivedns" or [type] == "archive-passivedns" {
+    # Plaso timeline messages
+    } else if "process_timelineplaso" in [tags] {
         elasticsearch {
-            index => "syslog-%{+YYYY.MM.dd}"
-            template => "/usr/local/sof-elk/lib/elasticsearch-syslog-template.json"
-            template_name => "syslog"
+            index => "timelineplaso-out"
+            template => "/usr/local/sof-elk/lib/elasticsearch-timelineplaso-template.json"
+            template_name => "timeline"
             template_overwrite => true
         }
 
