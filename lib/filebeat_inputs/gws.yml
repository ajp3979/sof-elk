--- conflicted
+++ resolved
@@ -10,15 +10,8 @@
     - /logstash/gws/**/*.json
   close.on_state_change.inactive: 5m
   clean_removed: true
-<<<<<<< HEAD
-  fields_under_root: true
-  fields:
-    # this is important - it's as the [type] field in Logstash
-    type: gws
-=======
   processors:
     - add_labels:
        labels:
          type: gws
->>>>>>> 8708da62
   tags: [ 'json' ]