#!/bin/bash
# SOF-ELK® Supporting script
<<<<<<< HEAD
# (C)2017 Lewes Technology Consulting, LLC
=======
# (C)2018 Lewes Technology Consulting, LLC
>>>>>>> a8ddbe49
#
# This script runs as a post-dhcp lease acquisition hook to change the /etc/issue file with a new IP address, then restarting any agetty processes so the new IP is shown on the prelogin authentiction screen

issueupdate_config() {
    IP=$( ip address show $( ip route|grep default | awk '{print $5}' ) | awk '/inet / {print $2}' | cut -d '/' -f 1 )
    logger "SOF-ELK post-dhcp lease: issueupdate_config() - IP=${IP}"
    cat /etc/issue.stock | sed -e "s/<%IP%>/$IP/" > /etc/issue
    skill -9 agetty
}

issueupdate_restore() {
    IP=$( ip address show $( ip route|grep default | awk '{print $5}' ) | awk '/inet / {print $2}' | cut -d '/' -f 1 )
    logger "SOF-ELK post-dhcp lease: issueupdate_restore() - IP=${IP}"
    echo > /dev/null
}<|MERGE_RESOLUTION|>--- conflicted
+++ resolved
@@ -1,10 +1,6 @@
 #!/bin/bash
 # SOF-ELK® Supporting script
-<<<<<<< HEAD
-# (C)2017 Lewes Technology Consulting, LLC
-=======
 # (C)2018 Lewes Technology Consulting, LLC
->>>>>>> a8ddbe49
 #
 # This script runs as a post-dhcp lease acquisition hook to change the /etc/issue file with a new IP address, then restarting any agetty processes so the new IP is shown on the prelogin authentiction screen
 
