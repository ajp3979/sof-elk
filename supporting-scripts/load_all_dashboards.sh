--- conflicted
+++ resolved
@@ -91,10 +91,6 @@
         cat ${indexpatternfile} | jq --arg fields "$( cat ${kibana_file_dir}/index-pattern/fields/${INDEXPATTERNID}.json | jq -sc '.' )" '.attributes += { fields: $fields }' > ${TMPFILE}
     fi
 
-<<<<<<< HEAD
-    # NOTE! This will change with Elastic 7 TODO: Fix this when that upgrade occurs.... will need to revalidate all the APIs of course
-    curl -s -H 'kbn-xsrf: true' -H 'Content-Type: application/json' -X POST "http://${kibana_host}:${kibana_port}/api/saved_objects/index-pattern/${INDEXPATTERNID}?overwrite=true" -d @${TMPFILE} > /dev/null
-=======
     # if for some strange reason the index-mapping object does not yet exist, create it
     if [ $( curl -s -H 'kbn-xsrf: true' -w '%{http_code}' -o /dev/null -X GET "http://${kibana_host}:${kibana_port}/api/saved_objects/index-pattern/${INDEXPATTERNID}" ) == 404 ]; then
         curl -s -H 'kbn-xsrf: true' -H 'Content-Type: application/json' -X POST "http://${kibana_host}:${kibana_port}/api/saved_objects/index-pattern/${INDEXPATTERNID}" -d @${kibana_file_dir}/index-pattern/${INDEXPATTERNID}.json > /dev/null
@@ -103,7 +99,6 @@
     # update the index-mapping object
     # NOTE! This will change with Elastic 7 TODO: Fix this when that upgrade occurs.... will need to revalidate all the APIs of course
     curl -s -H 'kbn-xsrf: true' -H 'Content-Type: application/json' -X PUT "http://${kibana_host}:${kibana_port}/api/saved_objects/index-pattern/${INDEXPATTERNID}?overwrite=true" -d @${TMPFILE} > /dev/null
->>>>>>> e1583caa
 
     # remove the temp file
     rm -f ${TMPFILE}
