<<<<<<< HEAD
#!/usr/bin/python
# SOF-ELK(R) Supporting script
# (C)2017 Lewes Technology Consulting, LLC
=======
#!/usr/bin/env python2
# SOF-ELK(R) Supporting script
# (C)2018 Lewes Technology Consulting, LLC
>>>>>>> a8ddbe49
#
# This script is used to NUKE data from elasticsearch.  This is incredibly destructive!
# Optionally, re-load data from disk for the selected index or filepath

from elasticsearch import Elasticsearch
from subprocess import call
import json
import os
import argparse
import signal

# set the top-level root location for all loaded files
topdir = '/logstash/'

# source: http://code.activestate.com/recipes/541096-prompt-the-user-for-confirmation/
def confirm(prompt=None, resp=False):
    """prompts for yes or no response from the user. Returns True for yes and
    False for no.

    'resp' should be set to the default value assumed by the caller when
    user simply types ENTER.

    >>> confirm(prompt='Create Directory?', resp=True)
    Create Directory? [y]|n:
    True
    >>> confirm(prompt='Create Directory?', resp=False)
    Create Directory? [n]|y:
    False
    >>> confirm(prompt='Create Directory?', resp=False)
    Create Directory? [n]|y: y
    True

    """

    if prompt is None:
        prompt = 'Confirm'

    if resp:
        prompt = '%s [%s]|%s: ' % (prompt, 'y', 'n')
    else:
        prompt = '%s [%s]|%s: ' % (prompt, 'n', 'y')

    while True:
        ans = raw_input(prompt)
        if not ans:
            return resp
        if ans not in ['y', 'Y', 'n', 'N']:
            print 'please enter y or n.'
            continue
        if ans == 'y' or ans == 'Y':
            return True
        if ans == 'n' or ans == 'N':
            return False

# return a list of files that match the supplied root path
def file_path_matches(path):
    matches = []
    for root, dirnames, filenames in os.walk(path):
        for filename in filenames:
            filepath = os.path.join(root, filename)
            if filepath.startswith(path):
                matches.append(filepath)
    return matches

# handle a ctrl-c cleanly
# source: https://stackoverflow.com/a/1112350
def ctrlc_handler(signal, frame):
    print '\n\nCtrl-C pressed. Exiting.'
    exit()
signal.signal(signal.SIGINT, ctrlc_handler)

# get a list of indices other than the standard set
def get_es_indices(es):
    standard_indices = ('.kibana', '.logstash', '.elasticsearch', 'elastalert_status_error', 'elastalert_status_status')
    index_dict = {}
    indices = es.indices.get_alias('*').keys()
    for index in indices:
        if index not in standard_indices:
            baseindex = index.split('-')[0]
            index_dict[baseindex] = True
    return index_dict.keys()

# this dictionary associates each on-disk source location with its correspodning ES index root name
sourcedir_index_mapping = {
    'syslog': 'logstash',
    'passivedns': 'logstash',
    'bro': 'logstash',
    'nfarch': 'netflow',
    'httpd': 'httpdlog',
    'plaso': 'timelineplaso',
}
# automatically create the reverse dictionary
index_sourcedir_mapping = {}
for k, v in sourcedir_index_mapping.iteritems():
    index_sourcedir_mapping[v] = index_sourcedir_mapping.get(v, [])
    index_sourcedir_mapping[v].append(topdir + k)

parser = argparse.ArgumentParser(description='Clear the SOF-ELK(R) Elasticsearch database and optionally reload the input files for the deleted index.  Optionally narrow delete/reload scope to a file or parent path on the local filesystem.')
group = parser.add_mutually_exclusive_group(required=True)
group.add_argument('-i', '--index', dest='index', help='Index to clear.  Use "-i list" to see what is currently loaded.')
group.add_argument('-f', '--filepath', dest='filepath', help='Local directory root or single local file to clear.')
<<<<<<< HEAD
=======
group.add_argument('-a', '--all', dest='nukeitall', action='store_true', default=False, help='Remove all documents from all indices.')
>>>>>>> a8ddbe49
parser.add_argument('-r', '--reload', dest='reload', action='store_true', default=False, help='Reload source files from SOF-ELK(R) filesystem.  Requires "-f".')
args = parser.parse_args()

if args.reload and os.geteuid() != 0:
    print "Reload functionality requires administrative privileges.  Run with 'sudo'."
    exit(1)

# create Elasticsearch handle
es = Elasticsearch([{'host': 'localhost', 'port': 9200}])

# get list of top-level indices if requested
if args.index == 'list':
    populated_indices = get_es_indices(es)
    if len(populated_indices) == 0:
        print 'There are no active data indices in Elasticsearch'
    else:
        print 'The following indices are currently active in Elasticsearch:'
        for index in populated_indices:
            print '- %s' % (index)
    exit(0)

### delete from existing ES indices
# display document count
if args.filepath:
    if args.filepath.startswith(topdir):
        # force-set the index based on the directory
        try:
            args.index = sourcedir_index_mapping[args.filepath.split('/')[2]]
        except KeyError:
            print 'No corresponding index for requested filepath.  Exiting.'
            exit(1)

        res = es.search(index='%s-*' % (args.index), body={'query': {'prefix': {'source.raw': '%s' % (args.filepath)}}})
    else:
        print 'File path must start with "%s".  Exiting.' % (topdir)
        exit(1)

elif args.nukeitall:
    populated_indices = [s + '-*' for s in get_es_indices(es)]
    res = es.search(index='%s' % (','.join(populated_indices)), body={'query': {'match_all': {}}})

else:
    res = es.search(index='%s-*' % (args.index), body={'query': {'match_all': {}}})

doccount = res['hits']['total']
if doccount > 0:
    # get user confirmation to proceed
    print '%d documents found\n' % doccount

    if not confirm(prompt='Delete these documents permanently?', resp=False):
        print 'Will NOT delete documents.  Exiting.'
        exit(0)

    # delete the records
    if args.filepath:
        es.delete_by_query(index='%s-*' % (args.index), body={'query': {'prefix': {'source.raw': '%s' % (args.filepath)}}})

    elif args.nukeitall:
        es.indices.delete(index='%s' % (','.join(populated_indices)), ignore=[400, 404])

    else:
        es.indices.delete(index='%s-*' % (args.index), ignore=[400, 404])

else:
    print 'No matching documents.  Nothing to delete.'

### reload from source files
if args.reload:
    # display files to be re-loaded
    matches = []

    if args.index and not args.filepath:
        for filepath in index_sourcedir_mapping[args.index]:
            matches = matches + file_path_matches(filepath)
    elif args.filepath:
        matches = file_path_matches(args.filepath)
    elif args.nukeitall:
        matches = file_path_matches(topdir)

    # get user confirmation to proceed
    print 'will re-load the following files:'
    for match in matches:
            print '- %s' % (match)
    print

    if not confirm(prompt='Reload these files?', resp=False):
        print 'Will NOT reload from files.  Exiting.'
        exit(1)

    # stop filebeat service
    call(['/usr/bin/systemctl', 'stop', 'filebeat'])

    # load existing filebeat registry
    reg_file = open('/var/lib/filebeat/registry')
    reg_data = json.load(reg_file)
    reg_file.close()

    # create new registry, minus the files to be re-loaded
    new_reg_data = []
    for filebeatrecord in reg_data:
        file = str(filebeatrecord['source'])
        if not file in matches:
            new_reg_data.append(filebeatrecord)

    new_reg_file = open('/var/lib/filebeat/registry', 'w')
    json.dump(new_reg_data, new_reg_file)
    new_reg_file.close()

    # restart the filebeat service
    call(['/usr/bin/systemctl', 'start', 'filebeat'])<|MERGE_RESOLUTION|>--- conflicted
+++ resolved
@@ -1,12 +1,6 @@
-<<<<<<< HEAD
-#!/usr/bin/python
-# SOF-ELK(R) Supporting script
-# (C)2017 Lewes Technology Consulting, LLC
-=======
 #!/usr/bin/env python2
 # SOF-ELK(R) Supporting script
 # (C)2018 Lewes Technology Consulting, LLC
->>>>>>> a8ddbe49
 #
 # This script is used to NUKE data from elasticsearch.  This is incredibly destructive!
 # Optionally, re-load data from disk for the selected index or filepath
@@ -108,10 +102,7 @@
 group = parser.add_mutually_exclusive_group(required=True)
 group.add_argument('-i', '--index', dest='index', help='Index to clear.  Use "-i list" to see what is currently loaded.')
 group.add_argument('-f', '--filepath', dest='filepath', help='Local directory root or single local file to clear.')
-<<<<<<< HEAD
-=======
 group.add_argument('-a', '--all', dest='nukeitall', action='store_true', default=False, help='Remove all documents from all indices.')
->>>>>>> a8ddbe49
 parser.add_argument('-r', '--reload', dest='reload', action='store_true', default=False, help='Reload source files from SOF-ELK(R) filesystem.  Requires "-f".')
 args = parser.parse_args()
 
